--- conflicted
+++ resolved
@@ -1,20 +1,10 @@
-<?xml version='1.0' encoding='utf-8'?>
+<?xml version='1.0' encoding='UTF-8'?>
 <resources>
-<<<<<<< HEAD
-    <string name="revanced_extended_restart_first_run_rolling_number">"There is a YouTube server-side bug that causes rolling number text such as likes, views, and upload dates to be hidden for some users.
-
-A temporary workaround for this issue is to spoof the app version to 19.13.37.
-
-Do you want to spoof the app version before restarting the app?"</string>
-    <string name="revanced_external_downloader_package_name_video_long_press_summary">Package name of your installed external downloader app, such as NewPipe or YTDLnis, on long press.</string>
-    <string name="revanced_external_downloader_package_name_video_long_press_title">Long press video downloader package name</string>
-=======
     <string name="revanced_external_downloader_package_name_video_long_press_summary">Package name of your installed external downloader app, such as NewPipe or YTDLnis, on long press.</string>
     <string name="revanced_external_downloader_package_name_video_long_press_title">Long press video downloader package name</string>
     <string name="revanced_hide_ai_generated_video_summary_section_summary_off">AI-generated video summary section is shown.</string>
     <string name="revanced_hide_ai_generated_video_summary_section_summary_on">AI-generated video summary section is hidden.</string>
     <string name="revanced_hide_ai_generated_video_summary_section_title">Hide AI-generated video summary section</string>
->>>>>>> acffb79d
     <string name="revanced_icon_mmt_orange">MMT Orange</string>
     <string name="revanced_icon_mmt_pink">MMT Pink</string>
     <string name="revanced_icon_mmt_turquoise">MMT Turquoise</string>
