--- conflicted
+++ resolved
@@ -1,4 +1,4 @@
-<?xml version='1.0' encoding='utf-8'?>
+<?xml version='1.0' encoding='UTF-8'?>
 <resources>
     <string name="gms_core_dialog_dismiss_text">Don\'t show again</string>
     <string name="revanced_change_layout_entry_1">Original</string>
@@ -41,13 +41,6 @@
 • Video playback will use more internet data than VP9.
 • VP9 codec is still used for HDR video."</string>
     <string name="revanced_disable_vp9_codec_title">Disable VP9 codec</string>
-<<<<<<< HEAD
-    <string name="revanced_extended_restart_first_run_rolling_number">"There is a YouTube server-side bug that causes rolling number text such as likes, views, and upload dates to be hidden for some users.
-
-A temporary workaround for this issue is to spoof the app version to 19.13.37.
-
-Do you want to spoof the app version before restarting the app?"</string>
-=======
     <string name="revanced_enable_seekbar_thumbnails_high_quality_dialog_message">"This will restore thumbnails to livestreams that do not have seekbar thumbnails.
 
 Internet data usage may be higher, and seekbar thumbnails will have a slight delay before showing.
@@ -56,7 +49,6 @@
     <string name="revanced_enable_seekbar_thumbnails_high_quality_summary_off">Seekbar thumbnails are medium quality.</string>
     <string name="revanced_enable_seekbar_thumbnails_high_quality_summary_on">Seekbar thumbnails are high quality.</string>
     <string name="revanced_enable_seekbar_thumbnails_high_quality_title">Enable high quality thumbnails</string>
->>>>>>> acffb79d
     <string name="revanced_external_downloader_package_name_playlist_summary">Package name of your installed external downloader app, such as YTDLnis.</string>
     <string name="revanced_external_downloader_package_name_video_long_press_summary">Package name of your installed external downloader app, such as NewPipe or YTDLnis, on long press.</string>
     <string name="revanced_external_downloader_package_name_video_long_press_title">Long press video downloader package name</string>
@@ -71,6 +63,9 @@
     <string name="revanced_hide_expandable_shelf_summary_off">Expandable shelves are shown.</string>
     <string name="revanced_hide_expandable_shelf_summary_on">Expandable shelves are hidden.</string>
     <string name="revanced_hide_expandable_shelf_title">Hide expandable shelves</string>
+    <string name="revanced_hide_floating_button_summary_off">Floating button is shown.</string>
+    <string name="revanced_hide_floating_button_summary_on">Floating button is hidden.</string>
+    <string name="revanced_hide_floating_button_title">Hide floating button</string>
     <string name="revanced_hide_keyword_content_about_whole_words_summary">Surrounding a keyword/phrase with double-quotes will prevent partial matches of video titles and channel names.&lt;br&gt;&lt;br&gt;For example,&lt;br&gt;&lt;b&gt;\"ai\"&lt;/b&gt; will hide the video: &lt;b&gt;How does AI work?&lt;/b&gt;&lt;br&gt;but will not hide: &lt;b&gt;What does fair use mean?&lt;/b&gt;</string>
     <string name="revanced_hide_keyword_toast_invalid_common_whole_word_required">Add quotes to use keyword: %s.</string>
     <string name="revanced_hide_keyword_toast_invalid_conflicting">Keyword has conflicting declarations: %s.</string>
@@ -81,11 +76,8 @@
     <string name="revanced_hide_player_flyout_menu_enhanced_bitrate_summary_off">1080p Premium menu is shown.</string>
     <string name="revanced_hide_player_flyout_menu_enhanced_bitrate_summary_on">1080p Premium menu is hidden.</string>
     <string name="revanced_hide_player_flyout_menu_enhanced_bitrate_title">Hide 1080p Premium menu</string>
-<<<<<<< HEAD
-=======
     <string name="revanced_hide_player_store_shelf_summary_off">Shopping shelf is shown.</string>
     <string name="revanced_hide_player_store_shelf_summary_on">Shopping shelf is hidden.</string>
->>>>>>> acffb79d
     <string name="revanced_hide_related_videos_summary_off">Related videos are shown.</string>
     <string name="revanced_hide_related_videos_summary_on">Related videos are hidden.</string>
     <string name="revanced_hide_related_videos_title">Hide related videos</string>
@@ -311,7 +303,7 @@
     <string name="revanced_swipe_brightness_sensitivity_summary">Configure the minimum distance for brightness swiping between 1 and 1000 (%).\nThe shorter the minimum distance, the faster the brightness level changes.</string>
     <string name="revanced_swipe_brightness_sensitivity_title">Brightness swipe sensitivity</string>
     <string name="revanced_swipe_volume_sensitivity_invalid_toast">Volume swipe sensitivity must be between 1-1000 (%).</string>
-    <string name="revanced_swipe_volume_sensitivity_summary">Configure the minimum distance for volume swiping between 1 and 1000 (%).\n\nThe shorter the minimum distance, the faster the volume level changes.\n\nRecommended volume swipe sensitivity is 100% at 15-volume steps and 10% at 150-volume steps.</string>
+    <string name="revanced_swipe_volume_sensitivity_summary" formatted="false">Configure the minimum distance for volume swiping between 1 and 1000 (%).\n\nThe shorter the minimum distance, the faster the volume level changes.\n\nRecommended volume swipe sensitivity is 100% at 15-volume steps and 10% at 150-volume steps.</string>
     <string name="revanced_swipe_volume_sensitivity_title">Volume swipe sensitivity</string>
     <string name="revanced_switch_create_with_notifications_button_summary_off">Create button is not switched with Notifications button.</string>
     <string name="revanced_switch_create_with_notifications_button_summary_on">"Create button is switched with Notifications button.
