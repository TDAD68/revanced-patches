org.gradle.parallel = true
org.gradle.caching = true
kotlin.code.style = official
<<<<<<< HEAD
version = 2.230.0
=======
version = 2.231.0
>>>>>>> dfcb0c13
<|MERGE_RESOLUTION|>--- conflicted
+++ resolved
@@ -1,8 +1,4 @@
 org.gradle.parallel = true
 org.gradle.caching = true
 kotlin.code.style = official
-<<<<<<< HEAD
-version = 2.230.0
-=======
-version = 2.231.0
->>>>>>> dfcb0c13
+version = 2.231.0